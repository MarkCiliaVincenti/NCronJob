using Cronos;

namespace NCronJob;

internal record JobDefinition(
    Type Type,
    object? Parameter,
    CronExpression? CronExpression,
    TimeZoneInfo? TimeZone,
    string? JobName = null,
    JobExecutionAttributes? JobPolicyMetadata = null)
{
<<<<<<< HEAD
    private int jobExecutionCount;
    public CancellationToken CancellationToken { get; set; }

    public TimeSpan Expiry { get; set; } = TimeSpan.FromMinutes(10);
    public DateTimeOffset? RunAt { get; set; }
    public bool Completed => States.Exists(s => IsFinalState(s.Type));
    public bool IsExpired => RunAt.HasValue && DateTimeOffset.UtcNow - RunAt.Value > Expiry;
=======
>>>>>>> 09f18482
    public bool IsStartupJob { get; set; }
    public bool IsOneTimeJob { get; set; }

    public string JobName { get; } = JobName ?? Type.Name;

    public List<JobDefinition> RunWhenSuccess { get; set; } = [];

    public List<JobDefinition> RunWhenFaulted { get; set; } = [];

    /// <summary>
    /// The JobFullName is used as a unique identifier for the job type including anonymous jobs. This helps with concurrency management.
    /// </summary>
    public string JobFullName => JobName == Type.Name
        ? Type.FullName ?? JobName
        : $"{typeof(DynamicJobFactory).Namespace}.{JobName}";

    private JobExecutionAttributes JobPolicyMetadata { get; } = JobPolicyMetadata ?? new JobExecutionAttributes(Type);
    public RetryPolicyAttribute? RetryPolicy => JobPolicyMetadata?.RetryPolicy;
    public SupportsConcurrencyAttribute? ConcurrencyPolicy => JobPolicyMetadata?.ConcurrencyPolicy;

    // Hooks for specific state changes
    public Action<JobDefinition>? OnCompletion { get; set; }
    public Action<JobDefinition>? OnFailure { get; set; }
    public Action<JobDefinition>? OnRunning { get; set; }
    public List<JobState> States { get; } = [];
    public event Action<JobDefinition, JobState>? OnStateChanged;

    public void AddState(JobState state)
    {
        States.Add(state);
        OnStateChanged?.Invoke(this, state);
    }
    public void NotifyStateChange(JobState state)
    {
        AddState(state);
        switch (state.Type)
        {
            case JobStateType.Completed:
                OnCompletion?.Invoke(this);
                break;
            case JobStateType.Failed:
                OnFailure?.Invoke(this);
                break;
            case JobStateType.Running:
                OnRunning?.Invoke(this);
                break;
            case JobStateType.Scheduled:
                break;
            case JobStateType.Cancelled:
                break;
            case JobStateType.Crashed:
                break;
            default:
                throw new ArgumentOutOfRangeException(nameof(state), state.Type, "Unexpected JobStateType value");
        }
    }

    private static bool IsFinalState(JobStateType stateType) =>
        stateType is JobStateType.Completed or JobStateType.Cancelled or JobStateType.Failed or JobStateType.Crashed;
}


internal enum JobStateType
{
    Scheduled,
    Running,
    Completed,
    Failed,
    Cancelled,
    Crashed
}

internal class JobState
{
    public JobStateType Type { get; private set; }
    public DateTime Timestamp { get; private set; }
    public string Message { get; private set; }

    public JobState(JobStateType type, string message = "")
    {
        Type = type;
        Timestamp = DateTime.UtcNow;
        Message = message;
    }
}<|MERGE_RESOLUTION|>--- conflicted
+++ resolved
@@ -10,18 +10,9 @@
     string? JobName = null,
     JobExecutionAttributes? JobPolicyMetadata = null)
 {
-<<<<<<< HEAD
-    private int jobExecutionCount;
-    public CancellationToken CancellationToken { get; set; }
 
-    public TimeSpan Expiry { get; set; } = TimeSpan.FromMinutes(10);
-    public DateTimeOffset? RunAt { get; set; }
     public bool Completed => States.Exists(s => IsFinalState(s.Type));
-    public bool IsExpired => RunAt.HasValue && DateTimeOffset.UtcNow - RunAt.Value > Expiry;
-=======
->>>>>>> 09f18482
     public bool IsStartupJob { get; set; }
-    public bool IsOneTimeJob { get; set; }
 
     public string JobName { get; } = JobName ?? Type.Name;
 
